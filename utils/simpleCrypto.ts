--- conflicted
+++ resolved
@@ -15,11 +15,7 @@
       globalThis.crypto.getRandomValues(array);
       return array;
     }
-<<<<<<< HEAD
 
-    const { getRandomBytes } = require('expo-random');
-=======
->>>>>>> 8d63831f
     return getRandomBytes(length);
   }
 
